import { normalize, schema } from "normalizr";
import _get from "lodash/get";
import _each from "lodash/each";
import _compact from "lodash/compact";
import _pick from "lodash/pick";
import _map from "lodash/map";
import _keys from "lodash/keys";
import _values from "lodash/values";
import _flatten from "lodash/flatten";
import _clone from "lodash/clone";
import _cloneDeep from "lodash/cloneDeep";
import _isEmpty from "lodash/isEmpty";
import _isString from "lodash/isString";
import _isFinite from "lodash/isFinite";
import _isObject from "lodash/isObject";
import _isArray from "lodash/isArray";
import _fromPairs from "lodash/fromPairs";
import _isUndefined from "lodash/isUndefined";
import _groupBy from "lodash/groupBy";
import _join from "lodash/join";
import parse from "date-fns/parse";
import format from "date-fns/format";
import { defaultRoutes as api, isSecurityError } from "../Server/Server";
import Endpoint from "../Server/Endpoint";
import RequestStatus from "../Server/RequestStatus";
import genericEntityReducer from "../Server/GenericEntityReducer";
import { commentSchema, receiveComments } from "../Comment/Comment";
import {
  projectSchema,
  fetchProject,
  receiveProjects,
} from "../Project/Project";
import { ensureUserLoggedIn } from "../User/User";
import { toLatLngBounds } from "../MapBounds/MapBounds";
import { addError, addServerError } from "../Error/Error";
import AppErrors from "../Error/AppErrors";
import { RECEIVE_CHALLENGES, REMOVE_CHALLENGE } from "./ChallengeActions";
import { ChallengeStatus } from "./ChallengeStatus/ChallengeStatus";
import { zeroTaskActions } from "../Task/TaskAction/TaskAction";
import {
  parseQueryString,
  RESULTS_PER_PAGE,
  SortOptions,
  generateSearchParametersString,
  PARAMS_MAP,
} from "../Search/Search";
import startOfDay from "date-fns/start_of_day";

/**
 * Constants defining searches to include/exclude 'local' challenges.
 */
export const CHALLENGE_EXCLUDE_LOCAL = 0;
export const CHALLENGE_INCLUDE_LOCAL = 1;
export const CHALLENGE_ONLY_LOCAL = 2;

// normalizr schema
export const challengeSchema = function () {
  return new schema.Entity("challenges", { parent: projectSchema() });
};

/**
 * normalizr denormalization schema, which will also pull in comments (fetched
 * separately, so not used in normal schema)
 */
export const challengeDenormalizationSchema = function () {
  return new schema.Entity("challenges", {
    parent: projectSchema(),
    comments: [commentSchema()],
    virtualParents: [projectSchema()],
  });
};

// utility functions
/**
 * Builds a link to export CSV
 */
export const buildLinkToExportCSV = function (
  challengeId,
  criteria,
  timezone = null
) {
  const queryFilters = buildQueryFilters(criteria);
  return (
    `${process.env.REACT_APP_MAP_ROULETTE_SERVER_URL}/api/v2/challenge/` +
    `${challengeId}/tasks/extract?${queryFilters}&timezone=${encodeURIComponent(
      timezone
    )}`
  );
};

/**
 * Builds a link to export GeoJSON
 */
export const buildLinkToExportGeoJSON = function (
  challengeId,
  criteria,
  timezone = "",
  filename
) {
  const queryFilters = buildQueryFilters(criteria);
  return (
    `${process.env.REACT_APP_MAP_ROULETTE_SERVER_URL}/api/v2/challenge/view/` +
    `${challengeId}?${queryFilters}&timezone=${encodeURIComponent(
      timezone
    )}&filename=${encodeURIComponent(filename)}`
  );
};

// Helper function to build query filters for export links
const buildQueryFilters = function (criteria) {
  const filters = _get(criteria, "filters", {});
  const taskId = filters.id;
  const reviewRequestedBy = filters.reviewRequestedBy;
  const reviewedBy = filters.reviewedBy;
  const completedBy = filters.completedBy;
  const invf = _map(criteria.invertFields, (v, k) =>
    v ? PARAMS_MAP[k] : undefined
  );

  return (
    `status=${_join(filters.status, ",")}&` +
    `priority=${_join(filters.priorities, ",")}&` +
    `reviewStatus=${_join(filters.reviewStatus, ",")}` +
    `${taskId ? `&tid=${taskId}` : ""}` +
    `${completedBy ? `&m=${completedBy}` : ""}` +
    `${reviewRequestedBy ? `&o=${reviewRequestedBy}` : ""}` +
    `${reviewedBy ? `&r=${reviewedBy}` : ""}` +
    `&invf=${invf.join(",")}`
  );
};

/**
 * Retrieves the resulting challenge entity object from the given
 * normalizedChallengeResults, or null if there is no result.
 *
 * > Note that if the results contain multiple challenges, only the
 * > first challenge entity is returned.
 */
export const challengeResultEntity = function (normalizedChallengeResults) {
  const challengeId = _isArray(normalizedChallengeResults.result)
    ? normalizedChallengeResults.result[0]
    : normalizedChallengeResults.result;

  return _isFinite(challengeId)
    ? normalizedChallengeResults.entities.challenges[challengeId]
    : null;
};

// redux actions -- see Server/ChallengeActions

// redux action creators

/**
 * Add or update challenge data in the redux store
 */
export const receiveChallenges = function (
  normalizedEntities,
  status = RequestStatus.success
) {
  _each(normalizedEntities.challenges, (c) => {
    if (c.dataOriginDate) {
      c.dataOriginDate = format(parse(c.dataOriginDate), "YYYY-MM-DD");
    }
  });
  return {
    type: RECEIVE_CHALLENGES,
    status,
    entities: normalizedEntities,
    receivedAt: Date.now(),
  };
};

/**
 * Remove a challenge from the redux store
 */
export const removeChallenge = function (challengeId) {
  return {
    type: REMOVE_CHALLENGE,
    challengeId,
    receivedAt: Date.now(),
  };
};

// async action creators

/**
 * Retrieve all featured challenges, up to the given limit.
 *
 * @param {number} limit
 */
export const fetchFeaturedChallenges = function (limit = RESULTS_PER_PAGE) {
  return function (dispatch) {
    return new Endpoint(api.challenges.featured, {
      schema: [challengeSchema()],
      params: { limit },
    })
      .execute()
      .then((normalizedResults) => {
        dispatch(receiveChallenges(normalizedResults.entities));
        return normalizedResults;
      })
      .catch((error) => {
        dispatch(addError(AppErrors.challenge.fetchFailure));
        console.log(error.response || error);
      });
  };
};

/**
 * Retrieve a listing of challenges (that include featured, popular, and newest)
 * up to the given limit.
 *
 * @param {array} projectIds
 * @param {number} limit
 */
export const fetchPreferredChallenges = function (limit = RESULTS_PER_PAGE) {
  return function (dispatch) {
    return new Endpoint(api.challenges.preferred, {
      schema: {
        popular: [challengeSchema()],
        featured: [challengeSchema()],
        newest: [challengeSchema()],
      },
      params: { limit },
    })
      .execute()
      .then((normalizedResults) => {
        const result = normalizedResults.result;
        const challenges = normalizedResults.entities.challenges;

        _each(
          result.popular,
          (challenge) => (challenges[challenge].popular = true)
        );
        _each(
          result.newest,
          (challenge) => (challenges[challenge].newest = true)
        );
        _each(
          result.featured,
          (challenge) => (challenges[challenge].featured = true)
        );

        dispatch(receiveChallenges(normalizedResults.entities));

        return normalizedResults;
      })
      .catch((error) => {
        dispatch(addError(AppErrors.challenge.fetchFailure));
        console.log(error.response || error);
      });
  };
};

/**
 * Retrieve a listing of tweetable challenges
 *
 * @param {number} limit
 */
export const fetchSocialChallenges = function (limit = RESULTS_PER_PAGE) {
  return new Endpoint(api.challenges.preferred, {
    params: { limit },
  }).execute();
};

/**
 * Retrieve a listing of challenges in the given projects, up to the given limit.
 *
 * @param {array} projectIds
 * @param {number} limit
 */
export const fetchProjectChallengeListing = function (
  projectIds,
  onlyEnabled = false,
  limit = -1
) {
  return function (dispatch) {
    return new Endpoint(api.challenges.listing, {
      schema: [challengeSchema()],
      params: {
        projectIds: _isArray(projectIds) ? projectIds.join(",") : projectIds,
        onlyEnabled,
        limit,
      },
    })
      .execute()
      .then((normalizedResults) => {
        dispatch(receiveChallenges(normalizedResults.entities));
      })
      .catch((error) => {
        if (isSecurityError(error)) {
          dispatch(ensureUserLoggedIn()).then(() =>
            dispatch(addError(AppErrors.user.unauthorized))
          );
        } else {
          dispatch(addError(AppErrors.challenge.fetchFailure));
          console.log(error.response || error);
        }
      });
  };
};

/**
 * Execute a challenge search, using extendedFind, from the given challenges
 * search object
 */
export const performChallengeSearch = function (
  searchObject,
  limit = RESULTS_PER_PAGE
) {
  const sortCriteria = _get(searchObject, "sort", {});
  const filters = _get(searchObject, "filters", {});
  const queryString = _get(searchObject, "query");
  const page = _get(searchObject, "page.currentPage");
  let bounds = null;

  if (filters && !_isUndefined(filters.location)) {
    bounds = _get(searchObject, "mapBounds.bounds");
  }

  const challengeStatus = [
    ChallengeStatus.ready,
    ChallengeStatus.partiallyLoaded,
    ChallengeStatus.none,
    ChallengeStatus.empty,
  ];

  return extendedFind(
    {
      searchQuery: queryString,
      filters,
      sortCriteria,
      bounds,
      page,
      challengeStatus,
    },
    limit
  );
};

/**
 * Fetches challenges that contain any of the given criteria
 * (including: keywords/tags, column to sort results by, filters),
 * up to the given limit.
 *
 * @param {object} criteria - criteria to include in search. Can include keys:
 *                            'searchQuery', 'filters', 'onlyEnabled', 'bounds'
 *                            'sortCriteria.sortBy', 'sortCrtiera.direction',
                              'page', 'challengeStatus'
 * @param {number} limit
 */
export const extendedFind = function (criteria, limit = RESULTS_PER_PAGE) {
  const queryString = criteria.searchQuery;
  const filters = criteria.filters || {};
  const onlyEnabled = _isUndefined(criteria.onlyEnabled)
    ? true
    : criteria.onlyEnabled;

  const bounds = criteria.bounds;
  const sortBy = _get(criteria, "sortCriteria.sortBy", SortOptions.popular);
  const direction = (
    _get(criteria, "sortCriteria.direction") || "DESC"
  ).toUpperCase();
  const sort = sortBy ? `${sortBy}` : null;
  const page = _isFinite(criteria.page) ? criteria.page : 0;
  const challengeStatus = criteria.challengeStatus;

  return function (dispatch) {
    const queryParts = parseQueryString(queryString);

    // setup query parameters desired by server.
    // ce: limit to enabled challenges
    // pe: limit to enabled projects
    // ps: limit to projects matching name search
    // cs: query string
    // cd: challenge difficulty
    // ct: keywords/tags (comma-separated string)
    // cid: challenge id
    const queryParams = {
      limit,
      ce: onlyEnabled ? "true" : "false",
      pe: onlyEnabled ? "true" : "false",
      // exclude local challenges if we are only finding enabled
      cLocal: onlyEnabled ? CHALLENGE_EXCLUDE_LOCAL : CHALLENGE_INCLUDE_LOCAL,
    };

    if (_isFinite(filters.difficulty)) {
      queryParams.cd = filters.difficulty;
    }

    if (_isString(filters.project)) {
      queryParams.ps = filters.project;
    }

    if (_isString(filters.challengeId)) {
      queryParams.cid = filters.challengeId;
    }

    // Keywords/tags can come from both the the query and the filter, so we need to
    // combine them into a single keywords array.
    const keywords = queryParts.tagTokens.concat(
      _isArray(filters.keywords) ? filters.keywords : []
    );

    if (keywords.length > 0) {
      queryParams.ct = keywords.join(",");
    }

    if (queryParts.query.length > 0) {
      queryParams.cs = queryParts.query;
    }

    queryParams.sort = sort;
    queryParams.order = direction;
    queryParams.page = page * limit;

    if (challengeStatus) {
      queryParams.cStatus = challengeStatus.join(",");
    }

    if (bounds) {
      const boundsObject = toLatLngBounds(bounds);
      queryParams.bb = boundsObject.toBBoxString();
    }

    return new Endpoint(api.challenges.search, {
      schema: [challengeSchema()],
      params: queryParams,
    })
      .execute()
      .then((normalizedResults) => {
        dispatch(receiveChallenges(normalizedResults.entities));
        return normalizedResults;
      })
      .catch((error) => {
        dispatch(addError(AppErrors.challenge.searchFailure));
        console.log(error.response || error);
      });
  };
};

/**
 * Fetch action metrics for the given challenge (or all challenges
 * if none is given).
 */
export const fetchChallengeActions = function (
  challengeId = null,
  suppressReceive = false,
  criteria,
  includeByPriority = true
) {
  let searchParameters = {};
  if (criteria) {
    searchParameters = generateSearchParametersString(
      _get(criteria, "filters", {}),
      criteria.boundingBox,
      false,
      false,
      null,
      _get(criteria, "invertFields", {})
    );
  }

  return function (dispatch) {
    const challengeActionsEndpoint = new Endpoint(
      _isFinite(challengeId) ? api.challenge.actions : api.challenges.actions,
      {
        schema: [challengeSchema()],
        variables: { id: challengeId },
        params: { ...searchParameters, includeByPriority },
      }
    );

    return challengeActionsEndpoint
      .execute()
      .then((normalizedResults) => {
        // If we requested actions on a specific challenge and got nothing back,
        // replace the results with a zeroed-out actions object so our app can
        // know the challenge has no actions.
        if (_isFinite(challengeId) && _isEmpty(normalizedResults.result)) {
          normalizedResults.result = [challengeId];
          normalizedResults.entities = {
            challenges: {
              [challengeId]: {
                id: challengeId,
                actions: zeroTaskActions(),
              },
            },
          };
        }

        if (!suppressReceive) {
          dispatch(receiveChallenges(normalizedResults.entities));
        }
        return normalizedResults;
      })
      .catch((error) => {
        if (isSecurityError(error)) {
          dispatch(ensureUserLoggedIn()).then(() =>
            dispatch(addError(AppErrors.user.unauthorized))
          );
        } else {
          dispatch(addError(AppErrors.challenge.fetchFailure));
          console.log(error.response || error);
        }
      });
  };
};

/**
 * Fetch action metrics for all challenges in the given project.
 */
export const fetchProjectChallengeActions = function (
  projectId,
  onlyEnabled = false,
  includeByPriority = true
) {
  return function (dispatch) {
    return new Endpoint(api.challenges.actions, {
      schema: [challengeSchema()],
      params: { projectList: projectId, onlyEnabled, includeByPriority },
    })
      .execute()
      .then((normalizedResults) => {
        dispatch(receiveChallenges(normalizedResults.entities));
      })
      .catch((error) => {
        if (isSecurityError(error)) {
          dispatch(ensureUserLoggedIn()).then(() =>
            dispatch(addError(AppErrors.user.unauthorized))
          );
        } else {
          dispatch(addError(AppErrors.challenge.fetchFailure));
          console.log(error.response || error);
        }
      });
  };
};

/**
 * Fetch tag metrics for the given challenge
 */
export const fetchTagMetrics = function (userId, criteria) {
  let searchParameters = {};

  if (criteria) {
    searchParameters = generateSearchParametersString(
      _get(criteria, "filters", {}),
      criteria.boundingBox,
      false,
      false,
      null,
      _get(criteria, "invertFields", {})
    );
  }

  return function (dispatch) {
    return new Endpoint(api.challenges.tagMetrics, {
      params: { ...searchParameters },
    })
      .execute()
      .then((normalizedResults) => {
        return normalizedResults;
      })
      .catch((error) => {
        if (isSecurityError(error)) {
          dispatch(ensureUserLoggedIn()).then(() =>
            dispatch(addError(AppErrors.user.unauthorized))
          );
        } else {
          dispatch(addError(AppErrors.challenge.fetchFailure));
          console.log(error.response || error);
        }
      });
  };
};

/**
 * Fetch activity timeline for the given challenge
 */
export const fetchChallengeActivity = function (
  challengeId,
  startDate,
  endDate
) {
  return function (dispatch) {
    const params = {};
    if (startDate) {
      params.start = startOfDay(startDate).toISOString();
    }

    if (endDate) {
      params.end = startOfDay(endDate).toISOString();
    }

    return new Endpoint(api.challenge.activity, {
      variables: { id: challengeId },
      params,
    })
      .execute()
      .then((rawActivity) => {
        const normalizedResults = {
          entities: {
            challenges: {
              [challengeId]: { id: challengeId, activity: rawActivity },
            },
          },
        };

        return dispatch(receiveChallenges(normalizedResults.entities));
      })
      .catch((error) => {
        if (isSecurityError(error)) {
          dispatch(ensureUserLoggedIn()).then(() =>
            dispatch(addError(AppErrors.user.unauthorized))
          );
        } else {
          dispatch(addError(AppErrors.challenge.fetchFailure));
          console.log(error.response || error);
        }
      });
  };
};

/**
 * Retrieves data about the most recent activity for each challenge in the
 * given project, regardless of how far back that activity may have occurred,
 * and updates the latestActivity field on the challenges in the redux store
 * with that data.
 */
export const fetchLatestProjectChallengeActivity = function (projectId) {
  return function (dispatch) {
    return new Endpoint(api.challenges.latestActivity, {
      params: { projectIds: projectId },
    })
      .execute()
      .then((rawActivity) => {
        const normalizedResults = {
          entities: {
            challenges: _fromPairs(
              _map(rawActivity, (activity) => [
                activity.challengeId,
                Object.assign(
                  {
                    latestActivity: _pick(activity, [
                      "date",
                      "taskId",
                      "oldStatus",
                      "status",
                      "osmUserId",
                      "osmUsername",
                    ]),
                  },
                  { id: activity.challengeId }
                ),
              ])
            ),
          },
        };

        return dispatch(receiveChallenges(normalizedResults.entities));
      })
      .catch((error) => {
        if (isSecurityError(error)) {
          dispatch(ensureUserLoggedIn()).then(() =>
            dispatch(addError(AppErrors.user.unauthorized))
          );
        } else {
          dispatch(addError(AppErrors.challenge.fetchFailure));
          console.log(error.response || error);
        }
      });
  };
};

/**
 * Fetch comments for the given challenge
 */
export const fetchChallengeComments = function (challengeId) {
  return function (dispatch) {
    return new Endpoint(api.challenge.comments, {
      variables: { id: challengeId },
    })
      .execute()
      .then((rawComments) => {
        // Comments are indexed by task id, so we need to extract them
        // into a single array and manually denormalize
        const commentArray = _flatten(_values(rawComments));
        const normalizedComments = normalize(commentArray, [commentSchema()]);
        dispatch(receiveComments(normalizedComments.entities));

        if (_isObject(normalizedComments.entities.comments)) {
          // Inject comment ids into challenge.
          dispatch(
            receiveChallenges({
              challenges: {
                [challengeId]: {
                  id: challengeId,
                  comments: _map(
                    _keys(normalizedComments.entities.comments),
                    (id) => parseInt(id, 10)
                  ),
                },
              },
            })
          );
        }

        return normalizedComments;
      });
  };
};

/**
 * Fetch challenge comments for the given project
 */
export const fetchProjectChallengeComments = function (projectId) {
  return function (dispatch) {
    return new Endpoint(api.project.comments, { variables: { id: projectId } })
      .execute()
      .then((rawComments) => {
        const normalizedComments = normalize(rawComments, [commentSchema()]);
        dispatch(receiveComments(normalizedComments.entities));

        // Group comments by challenge and update challenges.
        const commentsByChallenge = _groupBy(rawComments, "challengeId");
        const normalizedChallenges = {
          challenges: _fromPairs(
            _map(commentsByChallenge, (comments, challengeId) => [
              parseInt(challengeId, 10),
              {
                id: parseInt(challengeId, 10),
                comments: _map(comments, "id"),
              },
            ])
          ),
        };
        dispatch(receiveChallenges(normalizedChallenges));
        return normalizedComments;
      });
  };
};

/**
 * Fetch child challenges belonging to the given project, up to the given
 * limit.
 */
export const fetchProjectChallenges = function (projectId, limit = 50) {
  return function (dispatch) {
    return new Endpoint(api.project.challenges, {
      schema: [challengeSchema()],
      variables: { id: projectId },
      params: { limit },
    })
      .execute()
      .then((normalizedResults) => {
        dispatch(receiveChallenges(normalizedResults.entities));
        return normalizedResults;
      })
      .catch((error) => {
        dispatch(addError(AppErrors.challenge.fetchFailure));
        console.log(error.response || error);
      });
  };
};

/**
 * Fetch all task property keys on the challenge
 */
export const fetchPropertyKeys = function (challengeId) {
  return new Endpoint(api.challenge.propertyKeys, {
    schema: {},
    variables: { id: challengeId },
  })
    .execute()
    .then((normalizedResults) => {
      return _get(normalizedResults, "result.keys", []);
    })
    .catch((error) => {
      console.log(error.response || error);
    });
};

/**
 * Fetch data for the given challenge. Normally that data will be added to the
 * redux store, but that can be suppressed with the supressReceive flag.
 */
export const fetchChallenge = function (challengeId, suppressReceive = false) {
  return function (dispatch) {
    return new Endpoint(api.challenge.single, {
      schema: challengeSchema(),
      variables: { id: challengeId },
    })
      .execute()
      .then((normalizedResults) => {
        const challenge =
          normalizedResults.entities.challenges[normalizedResults.result];

        // If there are no virtual parents then this field will not be set by server
        // so we need to indicate it's empty.
        if (_isUndefined(challenge.virtualParents)) {
          challenge.virtualParents = [];
        }

        if (!suppressReceive) {
          dispatch(receiveChallenges(normalizedResults.entities));
        }

        return normalizedResults;
      })
      .catch((error) => {
        dispatch(addError(AppErrors.challenge.fetchFailure));
        console.log(error.response || error);
      });
  };
};

/**
 * Fetch data for multiple challenges identified by the given ids. Normally
 * that data will be added to the redux store, but that can be suppressed with
 * the supressReceive flag
 *
 * > Note that the challenge data is retrieved via the search API and may
 * therefore differ slightly from data fetched directly from the challenge API
 */
export const fetchChallenges = function (
  challengeIds,
  suppressReceive = false
) {
  return function (dispatch) {
    if (!_isArray(challengeIds) || challengeIds.length === 0) {
      return Promise.success();
    }

    return new Endpoint(api.challenges.search, {
      schema: [challengeSchema()],
      params: { [PARAMS_MAP.challengeId]: challengeIds.join(",") },
    })
      .execute()
      .then((normalizedResults) => {
        // If a challenge has no virtual parents then the field will not be set
        // by server, so we need to indicate it's empty
        _each(normalizedResults.entities.challenges, (challenge) => {
          if (_isUndefined(challenge.virtualParents)) {
            challenge.virtualParents = [];
          }
        });

        if (!suppressReceive) {
          dispatch(receiveChallenges(normalizedResults.entities));
          dispatch(receiveProjects(normalizedResults.entities));
        }

        return normalizedResults;
      })
      .catch((error) => {
        dispatch(addError(AppErrors.challenge.fetchFailure));
        console.log(error.response || error);
      });
  };
};

/**
 * Saves the given challenge (either creating it or updating it, depending on
 * whether it already has an id) and updates the redux store with the latest
 * version from the server.
 *
 * If storeResponse is false, the redux store will not be updated with the
 * response data upon completion of a successful request.
 */
export const saveChallenge = function (
  originalChallengeData,
  storeResponse = true
) {
  return function (dispatch) {
    // The server wants keywords/tags represented as a comma-separated string.
    let challengeData = _clone(originalChallengeData);
    if (_isArray(challengeData.tags)) {
      challengeData.tags = challengeData.tags.join(",");
    }

    if (_isArray(challengeData.preferredTags)) {
      challengeData.preferredTags = challengeData.preferredTags.join(",");
    }

    if (_isArray(challengeData.preferredReviewTags)) {
      challengeData.preferredReviewTags = challengeData.preferredReviewTags.join(
        ","
      );
    }

    // If there is local GeoJSON content being transmitted as a string, parse
    // it into JSON first.
    if (
      _isString(challengeData.localGeoJSON) &&
      !_isEmpty(challengeData.localGeoJSON)
    ) {
      challengeData.localGeoJSON = JSON.parse(challengeData.localGeoJSON);
    }

    // We need to remove any old challenge keywords first, prior to the
    // update.
<<<<<<< HEAD
    return removeChallengeKeywords(challengeData.id, challengeData.removedTags).then(() => {
      challengeData = _pick(challengeData, // fields in alphabetical order
        ['blurb', 'challengeType', 'checkinComment', 'checkinSource', 'customBasemap',
        'defaultBasemap', 'defaultBasemapId', 'defaultPriority', 'defaultZoom',
        'description', 'difficulty', 'enabled', 'featured', 'highPriorityRule', 'id',
        'instruction', 'localGeoJSON', 'lowPriorityRule', 'maxZoom',
        'mediumPriorityRule', 'minZoom', 'name', 'overpassQL', 'overpassTargetType',
        'parent', 'remoteGeoJson', 'status', 'tags', 'updateTasks', 'virtualParents',
        'exportableProperties', 'osmIdProperty', 'dataOriginDate', 'preferredTags',
        'preferredReviewTags', 'presets', 'limitTags', 'limitReviewTags', 'taskBundleIdProperty',
        'taskStyles', 'requiresLocal'])
=======
    return removeChallengeKeywords(
      challengeData.id,
      challengeData.removedTags
    ).then(() => {
      challengeData = _pick(
        challengeData, // fields in alphabetical order
        [
          "blurb",
          "challengeType",
          "checkinComment",
          "checkinSource",
          "customBasemap",
          "defaultBasemap",
          "defaultBasemapId",
          "defaultPriority",
          "defaultZoom",
          "description",
          "difficulty",
          "enabled",
          "featured",
          "highPriorityRule",
          "id",
          "instruction",
          "localGeoJSON",
          "lowPriorityRule",
          "maxZoom",
          "mediumPriorityRule",
          "minZoom",
          "name",
          "overpassQL",
          "overpassTargetType",
          "parent",
          "remoteGeoJson",
          "status",
          "tags",
          "updateTasks",
          "virtualParents",
          "exportableProperties",
          "osmIdProperty",
          "dataOriginDate",
          "preferredTags",
          "preferredReviewTags",
          "presets",
          "limitTags",
          "limitReviewTags",
          "taskStyles",
          "requiresLocal",
        ]
      );
>>>>>>> 39ad7669

      if (challengeData.dataOriginDate) {
        // Set the timestamp on the dataOriginDate so we get proper timezone info.
        challengeData.dataOriginDate = parse(
          challengeData.dataOriginDate
        ).toISOString();
      }

      // Setup the save function to either edit or create the challenge
      // depending on whether it has an id.
      const saveEndpoint = new Endpoint(
        _isFinite(challengeData.id) ? api.challenge.edit : api.challenge.create,
        {
          schema: challengeSchema(),
          variables: { id: challengeData.id },
          json: challengeData,
        }
      );

      return saveEndpoint
        .execute()
        .then((normalizedResults) => {
          if (storeResponse) {
            dispatch(receiveChallenges(normalizedResults.entities));
          }

          return _get(
            normalizedResults,
            `entities.challenges.${normalizedResults.result}`
          );
        })
        .catch((serverError) => {
          if (isSecurityError(serverError)) {
            dispatch(ensureUserLoggedIn()).then(() =>
              dispatch(addError(AppErrors.user.unauthorized))
            );
          } else {
            console.log(serverError.response || serverError);
            dispatch(
              addServerError(AppErrors.challenge.saveFailure, serverError)
            );

            // Reload challenge data to ensure our local store is in sync with the
            // server in case optimistic changes were made.
            dispatch(fetchChallenge(challengeData.id));
          }
        });
    });
  };
};

/**
 * Send challenge GeoJSON to the server. This is primarily intended for
 * line-by-line GeoJSON, which must be submitted separately from the challenge,
 * but standard geoJSON files can also be accommodated (set lineByLine to false
 * in that case).
 *
 * If removeUnmatchedTasks is set to true, then incomplete tasks will be removed
 * prior to processing of updated sourced data
 */
export const uploadChallengeGeoJSON = function (
  challengeId,
  geoJSON,
  lineByLine = true,
  removeUnmatchedTasks = false,
  dataOriginDate
) {
  return function (dispatch) {
    // Server expects the file in a form part named "json"
    const formData = new FormData();
    formData.append(
      "json",
      new File(
        [geoJSON],
        `challenge_${challengeId}_tasks_${Date.now()}.geojson`
      )
    );

    if (dataOriginDate) {
      // Set the timestamp on the dataOriginDate so we get proper timezone info.
      dataOriginDate = parse(dataOriginDate).toISOString();
    }

    return new Endpoint(api.challenge.uploadGeoJSON, {
      variables: { id: challengeId },
      params: {
        lineByLine,
        removeUnmatched: removeUnmatchedTasks,
        dataOriginDate,
        skipSnapshot: true,
      },
      formData,
    }).execute();
  };
};

/**
 * Set whether the given challenge is enabled (publicly visible) or not.
 */
export const setIsEnabled = function (challengeId, isEnabled) {
  return function (dispatch) {
    // Optimistically assume request will succeed. The store will be updated
    // with fresh challenge data from the server if the save encounters
    // an error.
    dispatch(
      receiveChallenges({
        challenges: {
          [challengeId]: {
            id: challengeId,
            enabled: isEnabled,
          },
        },
      })
    );

    saveChallenge({ id: challengeId, enabled: isEnabled }, false)(dispatch);
  };
};

/**
 * Rebuild tasks in the given challenge
 *
 * If removeUnmatchedTasks is set to true, then incomplete tasks that don't
 * match a task in the updated source data will be removed
 */
export const rebuildChallenge = function (
  challengeId,
  removeUnmatchedTasks = false
) {
  return function (dispatch) {
    return new Endpoint(api.challenge.rebuild, {
      variables: { id: challengeId },
      params: { removeUnmatched: removeUnmatchedTasks, skipSnapshot: true },
    })
      .execute()
      .then(
        () => fetchChallenge(challengeId)(dispatch) // Refresh challenge data
      )
      .catch((error) => {
        if (isSecurityError(error)) {
          dispatch(ensureUserLoggedIn()).then(() =>
            dispatch(addError(AppErrors.user.unauthorized))
          );
        } else {
          dispatch(addError(AppErrors.challenge.rebuildFailure));
          console.log(error.response || error);
        }
      });
  };
};

/**
 * Move the given challenge to the given project.
 */
export const moveChallenge = function (challengeId, toProjectId) {
  return function (dispatch) {
    return new Endpoint(api.challenge.move, {
      variables: { challengeId, projectId: toProjectId },
    })
      .execute()
      .then(
        () => fetchChallenge(challengeId)(dispatch) // Refresh challenge data
      )
      .catch((error) => {
        if (isSecurityError(error)) {
          dispatch(ensureUserLoggedIn()).then(() =>
            dispatch(addError(AppErrors.user.unauthorized))
          );
        } else {
          dispatch(addError(AppErrors.challenge.rebuildFailure));
          console.log(error.response || error);
        }
      });
  };
};

/**
 * Deletes the given challenge from the server.
 */
export const deleteChallenge = function (challengeId) {
  return function (dispatch) {
    return new Endpoint(api.challenge.delete, {
      variables: { id: challengeId },
    })
      .execute()
      .then(() => dispatch(removeChallenge(challengeId)))
      .catch((error) => {
        // Update with the latest challenge data.
        fetchChallenge(challengeId)(dispatch);

        if (isSecurityError(error)) {
          dispatch(ensureUserLoggedIn()).then(() =>
            dispatch(addError(AppErrors.user.unauthorized))
          );
        } else {
          dispatch(addError(AppErrors.challenge.deleteFailure));
          console.log(error.response || error);
        }
      });
  };
};

/**
 * archives the given challenge.
 */
export const archiveChallenge = function (challengeId, bool) {
  return function (dispatch) {
    return new Endpoint(api.challenge.edit, {
      schema: challengeSchema(),
      variables: { id: challengeId },
      json: { isArchived: bool },
    })
      .execute()
      .then(() => {
        fetchChallenge(challengeId)(dispatch);
      })
      .catch((error) => {
        // Update with the latest challenge data.
        fetchChallenge(challengeId)(dispatch);

        if (isSecurityError(error)) {
          dispatch(ensureUserLoggedIn()).then(() =>
            dispatch(addError(AppErrors.user.unauthorized))
          );
        } else {
          dispatch(addError(AppErrors.challenge.archiveChallenge));
          console.log(error.response || error);
        }
      });
  };
};

/**
 * Retrieves the parent project embedded in the given normalized challenge
 * results.
 *
 * > Note that if the results contain multiple challenges, only the
 * > parent project of the first result is retrieved.
 */
export const fetchParentProject = function (
  dispatch,
  normalizedChallengeResults
) {
  const challenge = challengeResultEntity(normalizedChallengeResults);

  if (challenge) {
    return dispatch(fetchProject(challenge.parent));
  }
};

/**
 * Search for keyword by prefix. Resolves with a (possibly empty) list of
 * results.
 */
export const findKeyword = function (keywordPrefix, tagType = null) {
  const tagTypes = _isArray(tagType) ? tagType.join(",") : tagType;
  return new Endpoint(api.keywords.find, {
    params: { prefix: keywordPrefix, tagTypes },
  }).execute();
};

/**
 * Removes the given oldKeywords from the given challenge. If no
 * keywords are provided, nothing is done.
 *
 * @private
 *
 * @returns a Promise
 */
const removeChallengeKeywords = function (challengeId, oldKeywords = []) {
  // If no challenge id, nothing to do
  if (!_isFinite(challengeId)) {
    return Promise.resolve();
  }

  // strip empty tags
  const toRemove = _compact(
    _map(oldKeywords, (tag) => (_isEmpty(tag) ? null : tag))
  );

  // if no keywords given, nothing to do.
  if (toRemove.length === 0) {
    return Promise.resolve();
  } else {
    return new Endpoint(api.challenge.removeKeywords, {
      variables: { id: challengeId },
      params: { tags: toRemove.join(",") },
    }).execute();
  }
};

/**
 * reduceChallengesFurther will be invoked by the genericEntityReducer function to
 * perform additional reduction on challenge entities.
 *
 * @private
 */
const reduceChallengesFurther = function (
  mergedState,
  oldState,
  challengeEntities
) {
  // The generic reduction will merge arrays and objects, but for some fields
  // we want to simply overwrite with the latest data.
  challengeEntities.forEach((entity) => {
    // Until we implement undelete, ignore deleted challenges.
    if (entity.deleted) {
      delete mergedState[entity.id];
      return;
    }

    if (_isArray(entity.tags)) {
      mergedState[entity.id].tags = entity.tags;
    }

    if (_isObject(entity.highPriorityRule)) {
      mergedState[entity.id].highPriorityRule = entity.highPriorityRule;
    }

    if (_isObject(entity.mediumPriorityRule)) {
      mergedState[entity.id].mediumPriorityRule = entity.mediumPriorityRule;
    }

    if (_isObject(entity.lowPriorityRule)) {
      mergedState[entity.id].lowPriorityRule = entity.lowPriorityRule;
    }

    if (_isArray(entity.activity)) {
      mergedState[entity.id].activity = entity.activity;
    }

    if (_isArray(entity.virtualParents)) {
      mergedState[entity.id].virtualParents = entity.virtualParents;
    }

    if (_isArray(entity.taskStyles)) {
      mergedState[entity.id].taskStyles = entity.taskStyles;
    }

    if (_isArray(entity.presets)) {
      mergedState[entity.id].presets = entity.presets;
    }
  });
};

// redux reducers
export const challengeEntities = function (state, action) {
  if (action.type === REMOVE_CHALLENGE) {
    const mergedState = _cloneDeep(state);
    mergedState[action.challengeId].deleted = true;
    return mergedState;
  } else {
    return genericEntityReducer(
      RECEIVE_CHALLENGES,
      "challenges",
      reduceChallengesFurther
    )(state, action);
  }
};<|MERGE_RESOLUTION|>--- conflicted
+++ resolved
@@ -900,19 +900,6 @@
 
     // We need to remove any old challenge keywords first, prior to the
     // update.
-<<<<<<< HEAD
-    return removeChallengeKeywords(challengeData.id, challengeData.removedTags).then(() => {
-      challengeData = _pick(challengeData, // fields in alphabetical order
-        ['blurb', 'challengeType', 'checkinComment', 'checkinSource', 'customBasemap',
-        'defaultBasemap', 'defaultBasemapId', 'defaultPriority', 'defaultZoom',
-        'description', 'difficulty', 'enabled', 'featured', 'highPriorityRule', 'id',
-        'instruction', 'localGeoJSON', 'lowPriorityRule', 'maxZoom',
-        'mediumPriorityRule', 'minZoom', 'name', 'overpassQL', 'overpassTargetType',
-        'parent', 'remoteGeoJson', 'status', 'tags', 'updateTasks', 'virtualParents',
-        'exportableProperties', 'osmIdProperty', 'dataOriginDate', 'preferredTags',
-        'preferredReviewTags', 'presets', 'limitTags', 'limitReviewTags', 'taskBundleIdProperty',
-        'taskStyles', 'requiresLocal'])
-=======
     return removeChallengeKeywords(
       challengeData.id,
       challengeData.removedTags
@@ -958,11 +945,11 @@
           "presets",
           "limitTags",
           "limitReviewTags",
+          "taskBundleIdProperty",
           "taskStyles",
           "requiresLocal",
         ]
       );
->>>>>>> 39ad7669
 
       if (challengeData.dataOriginDate) {
         // Set the timestamp on the dataOriginDate so we get proper timezone info.
