--- conflicted
+++ resolved
@@ -124,17 +124,13 @@
     }
     
     if (this.componentIsMounted) {
-<<<<<<< HEAD
-      this.setState({lastTableState: _pick(tableState, ["sorted", "filtered"])})
+      this.setState({lastTableState: _pick(tableState, ["sorted", "filtered", "page"])})
       // If no map, omit map bounding box from filter criteria on update
       if(!this.state.displayMap) {
         this.props.updateReviewTasks({sortCriteria, filters, page: tableState.page,
           includeTags: !!_get(this.props.addedColumns, 'tags')})
           return
       }
-=======
-      this.setState({lastTableState: _pick(tableState, ["sorted", "filtered", "page"])})
->>>>>>> cef2c27c
       this.props.updateReviewTasks({sortCriteria, filters, page: tableState.page,
         boundingBox: this.props.reviewCriteria.boundingBox,
         includeTags: !!_get(this.props.addedColumns, 'tags')})
