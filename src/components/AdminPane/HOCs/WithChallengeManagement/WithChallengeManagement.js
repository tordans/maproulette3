--- conflicted
+++ resolved
@@ -3,11 +3,8 @@
 import _get from "lodash/get";
 import _isObject from "lodash/isObject";
 import _compact from "lodash/compact";
-<<<<<<< HEAD
 import bundleByTaskBundleId from "../../../../utils/bundleByTaskBundleId";
 import createBlob from "../../../../utils/createBlob";
-=======
->>>>>>> 39ad7669
 import {
   saveChallenge,
   uploadChallengeGeoJSON,
@@ -18,10 +15,7 @@
   fetchChallenge,
   fetchChallengeActions,
   deleteChallenge,
-<<<<<<< HEAD
-=======
   archiveChallenge,
->>>>>>> 39ad7669
 } from "../../../../services/Challenge/Challenge";
 import { recordChallengeSnapshot } from "../../../../services/Challenge/ChallengeSnapshot";
 import {
@@ -52,7 +46,6 @@
     ),
     "deletingTasks"
   );
-<<<<<<< HEAD
 
 /**
  * Method used to direct remote or local data structures into line-by-line GeoJson format
@@ -142,8 +135,6 @@
     return false;
   }
 }
-=======
->>>>>>> 39ad7669
 
 /**
  * Upload a line-by-line GeoJSON file in chunks of 100 lines/tasks, updating
@@ -259,8 +250,6 @@
 
 const mapDispatchToProps = (dispatch, ownProps) => ({
   saveChallenge: async (challengeData) => {
-<<<<<<< HEAD
-    debugger;
     const prebundled = await convertAndBundleGeoJson(challengeData);
 
     //If the prebundler succeeds, mutate challenge data to fit line-by-line criteria
@@ -272,8 +261,6 @@
       challengeData.lineByLineGeoJSON = createBlob(prebundled);
     }
 
-=======
->>>>>>> 39ad7669
     return dispatch(saveChallenge(challengeData))
       .then(async (challenge) => {
         // If we have line-by-line GeoJSON, we need to stream that separately
@@ -284,10 +271,7 @@
             challenge,
             challengeData.lineByLineGeoJSON
           );
-<<<<<<< HEAD
-
-=======
->>>>>>> 39ad7669
+
           ownProps.updateCreatingTasksProgress(false);
         }
 
@@ -309,33 +293,21 @@
 
   rebuildChallenge: async (challenge, localFile, dataOriginDate) => {
     ownProps.updateCreatingTasksProgress(true);
-<<<<<<< HEAD
 
     const prebundle = await rebuildPrebundle(challenge, localFile);
-=======
->>>>>>> 39ad7669
 
     try {
       // For local files we need to figure out if it's line-by-line to
       // decide which service call to use
-<<<<<<< HEAD
       const fileData = prebundle || localFile;
 
       if (fileData) {
         if (await AsValidatableGeoJSON(fileData).isLineByLine()) {
-=======
-      if (localFile) {
-        if (await AsValidatableGeoJSON(localFile).isLineByLine()) {
->>>>>>> 39ad7669
           await uploadLineByLine(
             dispatch,
             ownProps,
             challenge,
-<<<<<<< HEAD
             fileData,
-=======
-            localFile,
->>>>>>> 39ad7669
             dataOriginDate
           );
         } else {
@@ -377,8 +349,6 @@
     dispatch(deleteChallenge(challengeId)).then(() =>
       ownProps.history.replace(`/admin/project/${projectId}`)
     );
-<<<<<<< HEAD
-=======
   },
 
   archiveChallenge: (projectId, challengeId, pathname) => {
@@ -391,7 +361,6 @@
     dispatch(archiveChallenge(challengeId, false)).then(() =>
       ownProps.history.replace(pathname)
     );
->>>>>>> 39ad7669
   },
 
   updateEnabled: (challengeId, isEnabled) => {
